--- conflicted
+++ resolved
@@ -24,14 +24,9 @@
 #include <thrust/distance.h>
 #include <thrust/system/cuda/detail/bulk.h>
 #include <thrust/detail/function.h>
-<<<<<<< HEAD
 #include <thrust/detail/seq.h>
-#include <thrust/detail/cstdint.h>
-#include <limits>
-=======
 #include <thrust/system/cuda/detail/execute_on_stream.h>
 
->>>>>>> cf50faa1
 
 namespace thrust
 {
@@ -45,77 +40,6 @@
 {
 
 
-<<<<<<< HEAD
-template<typename RandomAccessIterator,
-         typename Size,
-         typename UnaryFunction,
-         typename Context>
-struct for_each_n_closure
-{
-  typedef void result_type;
-  typedef Context context_type;
-
-  RandomAccessIterator first;
-  Size n;
-  thrust::detail::wrapped_function<UnaryFunction,void> f;
-  Context context;
-
-  __host__ __device__
-  for_each_n_closure(RandomAccessIterator first,
-                     Size n,
-                     UnaryFunction f,
-                     Context context = Context())
-    : first(first), n(n), f(f), context(context)
-  {}
-
-  __device__ __thrust_forceinline__
-  result_type operator()(void)
-  {
-    const Size grid_size = context.block_dimension() * context.grid_dimension();
-
-    Size i = context.linear_index();
-
-    // advance iterator
-    first += i;
-
-    while(i < n)
-    {
-      f(*first);
-      i += grid_size;
-      first += grid_size;
-    }
-  }
-}; // end for_each_n_closure
-
-
-template<typename Closure, typename Size>
-__host__ __device__
-thrust::tuple<size_t,size_t> configure_launch(Size n)
-{
-  // calculate launch configuration
-  detail::launch_calculator<Closure> calculator;
-  
-  thrust::tuple<size_t, size_t, size_t> config = calculator.with_variable_block_size();
-  size_t max_blocks = thrust::get<0>(config);
-  size_t block_size = thrust::get<1>(config);
-  size_t num_blocks = thrust::min(max_blocks, thrust::detail::util::divide_ri<size_t>(n, block_size));
-
-  return thrust::make_tuple(num_blocks, block_size);
-}
-
-
-template<typename Size>
-__host__ __device__
-bool use_big_closure(Size n, unsigned int little_grid_size)
-{
-  // use the big closure when n will not fit within an unsigned int
-  // or if incrementing an unsigned int by little_grid_size would overflow
-  // the counter
-  
-  unsigned int threshold = thrust::detail::integer_traits<unsigned int>::const_max;
-
-  bool result = (sizeof(Size) > sizeof(unsigned int)) && (thrust::detail::uint64_t(n) > threshold);
-=======
 // XXX We could make the kernel simply take first & f as parameters marshalled through async
 //     The problem is that confuses -arch=sm_1x compilation -- it causes nvcc to think some
 //     local pointers are global instead, which leades to a crash. Wrapping up first & f
@@ -130,7 +54,6 @@
   for_each_kernel(Iterator first, Function f)
     : first(first), f(f)
   {}
->>>>>>> cf50faa1
 
   __host__ __device__
   void operator()(bulk_::agent<> &self)
@@ -147,17 +70,12 @@
          typename RandomAccessIterator,
          typename Size,
          typename UnaryFunction>
-<<<<<<< HEAD
 __host__ __device__
-RandomAccessIterator for_each_n(execution_policy<DerivedPolicy> &,
-=======
 RandomAccessIterator for_each_n(execution_policy<DerivedPolicy> &exec,
->>>>>>> cf50faa1
                                 RandomAccessIterator first,
                                 Size n,
                                 UnaryFunction f)
 {
-<<<<<<< HEAD
   // we're attempting to launch a kernel, assert we're compiling with nvcc
   // ========================================================================
   // X Note to the user: If you've found this line due to a compiler error, X
@@ -168,61 +86,31 @@
   struct workaround
   {
     __host__ __device__
-    static RandomAccessIterator parallel_path(RandomAccessIterator first, Size n, UnaryFunction f)
+    static RandomAccessIterator parallel_path(execution_policy<DerivedPolicy> &exec, RandomAccessIterator first, Size n, UnaryFunction f)
     {
-      if(n <= 0) return first;  // empty range
-      
-      // create two candidate closures to implement the for_each
-      // choose between them based on the whether we can fit n into a smaller integer
-      // and whether or not we'll overflow the closure's counter
+      typedef for_each_n_detail::for_each_kernel<
+        RandomAccessIterator,
+        thrust::detail::wrapped_function<UnaryFunction,void>
+      > kernel_type;
 
-      typedef detail::blocked_thread_array Context;
-      typedef for_each_n_detail::for_each_n_closure<RandomAccessIterator, Size, UnaryFunction, Context>         BigClosure;
-      typedef for_each_n_detail::for_each_n_closure<RandomAccessIterator, unsigned int, UnaryFunction, Context> LittleClosure;
+      kernel_type kernel(first,f);
 
-      BigClosure    big_closure(first, n, f);
-      LittleClosure little_closure(first, static_cast<unsigned int>(n), f);
-
-      thrust::tuple<size_t, size_t> little_config = for_each_n_detail::configure_launch<LittleClosure>(n);
-
-      unsigned int little_grid_size = thrust::get<0>(little_config) * thrust::get<1>(little_config);
-
-      if(for_each_n_detail::use_big_closure(n, little_grid_size))
-      {
-        // launch the big closure
-        thrust::tuple<size_t, size_t> big_config = for_each_n_detail::configure_launch<BigClosure>(n);
-        detail::launch_closure(big_closure, thrust::get<0>(big_config), thrust::get<1>(big_config));
-      }
-      else
-      {
-        // launch the little closure
-        detail::launch_closure(little_closure, thrust::get<0>(little_config), thrust::get<1>(little_config));
-      }
+      bulk_::async(bulk_::par(stream(thrust::detail::derived_cast(exec)), n), kernel, bulk_::root.this_exec);
 
       return first + n;
     }
 
     __host__ __device__
-    static RandomAccessIterator sequential_path(RandomAccessIterator first, Size n, UnaryFunction f)
+    static RandomAccessIterator sequential_path(execution_policy<DerivedPolicy> &, RandomAccessIterator first, Size n, UnaryFunction f)
     {
       return thrust::for_each_n(thrust::seq, first, n, f);
     }
   };
-=======
-  typedef for_each_n_detail::for_each_kernel<
-    RandomAccessIterator,
-    thrust::detail::wrapped_function<UnaryFunction,void>
-  > kernel_type;
 
-  kernel_type kernel(first,f);
-
-  bulk_::async(bulk_::par(stream(thrust::detail::derived_cast(exec)), n), kernel, bulk_::root.this_exec);
->>>>>>> cf50faa1
-
-#if !defined(__CUDA_ARCH__) || (__CUDA_ARCH__ >= 350)
-  return workaround::parallel_path(first, n, f);
+#if __BULK_HAS_CUDART__
+  return workaround::parallel_path(exec, first, n, f);
 #else
-  return workaround::sequential_path(first, n, f);
+  return workaround::sequential_path(exec, first, n, f);
 #endif
 } 
 
