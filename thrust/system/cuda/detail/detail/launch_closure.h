/*
 *  Copyright 2008-2013 NVIDIA Corporation
 *
 *  Licensed under the Apache License, Version 2.0 (the "License");
 *  you may not use this file except in compliance with the License.
 *  You may obtain a copy of the License at
 *
 *      http://www.apache.org/licenses/LICENSE-2.0
 *
 *  Unless required by applicable law or agreed to in writing, software
 *  distributed under the License is distributed on an "AS IS" BASIS,
 *  WITHOUT WARRANTIES OR CONDITIONS OF ANY KIND, either express or implied.
 *  See the License for the specific language governing permissions and
 *  limitations under the License.
 */

#pragma once

#include <thrust/detail/config.h>
#include <thrust/detail/type_traits.h>
#include <thrust/system/cuda/detail/cuda_launch_config.h>
#include <thrust/system/cuda/detail/execution_policy.h>

namespace thrust
{
namespace system
{
namespace cuda
{
namespace detail
{
namespace detail
{


template<unsigned int _ThreadsPerBlock = 0,
         unsigned int _BlocksPerMultiprocessor = 0>
struct launch_bounds
{
  typedef thrust::detail::integral_constant<unsigned int, _ThreadsPerBlock>         ThreadsPerBlock;
  typedef thrust::detail::integral_constant<unsigned int, _BlocksPerMultiprocessor> BlocksPerMultiprocessor;
};


struct thread_array : public launch_bounds<>
{
// CUDA built-in variables require nvcc
#if THRUST_DEVICE_COMPILER == THRUST_DEVICE_COMPILER_NVCC
  __device__ __thrust_forceinline__ unsigned int thread_index(void) const { return threadIdx.x; }
  __device__ __thrust_forceinline__ unsigned int thread_count(void) const { return blockDim.x * gridDim.x; } 
#else
  __device__ __thrust_forceinline__ unsigned int thread_index(void) const { return 0; }
  __device__ __thrust_forceinline__ unsigned int thread_count(void) const { return 0; } 
#endif // THRUST_DEVICE_COMPILER_NVCC
};


struct blocked_thread_array : public launch_bounds<>
{
// CUDA built-in variables require nvcc
#if THRUST_DEVICE_COMPILER == THRUST_DEVICE_COMPILER_NVCC
  __device__ __thrust_forceinline__ unsigned int thread_index(void)    const { return threadIdx.x; }
  __device__ __thrust_forceinline__ unsigned int block_dimension(void) const { return blockDim.x;  } 
  __device__ __thrust_forceinline__ unsigned int block_index(void)     const { return blockIdx.x;  }
  __device__ __thrust_forceinline__ unsigned int grid_dimension(void)  const { return gridDim.x;   }
  __device__ __thrust_forceinline__ unsigned int linear_index(void)    const { return block_dimension() * block_index() + thread_index(); }
  __device__ __thrust_forceinline__ void         barrier(void)               { __syncthreads();    }
#else
  __device__ __thrust_forceinline__ unsigned int thread_index(void)    const { return 0; }
  __device__ __thrust_forceinline__ unsigned int block_dimension(void) const { return 0; }
  __device__ __thrust_forceinline__ unsigned int block_index(void)     const { return 0; }
  __device__ __thrust_forceinline__ unsigned int grid_dimension(void)  const { return 0; }
  __device__ __thrust_forceinline__ unsigned int linear_index(void)    const { return 0; }
  __device__ __thrust_forceinline__ void         barrier(void)               {           }
#endif // THRUST_DEVICE_COMPILER_NVCC
};


template <unsigned int _ThreadsPerBlock>
struct statically_blocked_thread_array : public launch_bounds<_ThreadsPerBlock,1>
{
// CUDA built-in variables require nvcc
#if THRUST_DEVICE_COMPILER == THRUST_DEVICE_COMPILER_NVCC
  __device__ __thrust_forceinline__ unsigned int thread_index(void)    const { return threadIdx.x;      }
  __device__ __thrust_forceinline__ unsigned int block_dimension(void) const { return _ThreadsPerBlock; } // minor optimization
  __device__ __thrust_forceinline__ unsigned int block_index(void)     const { return blockIdx.x;       }
  __device__ __thrust_forceinline__ unsigned int grid_dimension(void)  const { return gridDim.x;        }
  __device__ __thrust_forceinline__ unsigned int linear_index(void)    const { return block_dimension() * block_index() + thread_index(); }
  __device__ __thrust_forceinline__ void         barrier(void)               { __syncthreads();    }
#else
  __device__ __thrust_forceinline__ unsigned int thread_index(void)    const { return 0; }
  __device__ __thrust_forceinline__ unsigned int block_dimension(void) const { return 0; }
  __device__ __thrust_forceinline__ unsigned int block_index(void)     const { return 0; }
  __device__ __thrust_forceinline__ unsigned int grid_dimension(void)  const { return 0; }
  __device__ __thrust_forceinline__ unsigned int linear_index(void)    const { return 0; }
  __device__ __thrust_forceinline__ void         barrier(void)               {           }
#endif // THRUST_DEVICE_COMPILER_NVCC
};

<<<<<<< HEAD

template<typename Closure, typename Size1, typename Size2>
__host__ __device__
void launch_closure(Closure f, Size1 num_blocks, Size2 block_size);


template<typename Closure, typename Size1, typename Size2, typename Size3>
__host__ __device__
void launch_closure(Closure f, Size1 num_blocks, Size2 block_size, Size3 smem_size);

=======
template<typename DerivedPolicy, typename Closure, typename Size1, typename Size2>
  void launch_closure(execution_policy<DerivedPolicy> &exec, Closure f, Size1 num_blocks, Size2 block_size);

template<typename DerivedPolicy, typename Closure, typename Size1, typename Size2, typename Size3>
  void launch_closure(execution_policy<DerivedPolicy> &exec, Closure f, Size1 num_blocks, Size2 block_size, Size3 smem_size);
>>>>>>> cf50faa1

/*! Returns a copy of the cudaFuncAttributes structure
 *  that is associated with a given Closure
 */
template<typename Closure>
__host__ __device__
function_attributes_t closure_attributes(void);


} // end namespace detail
} // end namespace detail
} // end namespace cuda
} // end namespace system
} // end namespace thrust

#include <thrust/system/cuda/detail/detail/launch_closure.inl>
<|MERGE_RESOLUTION|>--- conflicted
+++ resolved
@@ -97,24 +97,17 @@
 #endif // THRUST_DEVICE_COMPILER_NVCC
 };
 
-<<<<<<< HEAD
+template<typename DerivedPolicy, typename Closure, typename Size>
+__host__ __device__
+void launch_closure(execution_policy<DerivedPolicy> &exec, Closure f, Size num_blocks);
 
-template<typename Closure, typename Size1, typename Size2>
+template<typename DerivedPolicy, typename Closure, typename Size1, typename Size2>
 __host__ __device__
-void launch_closure(Closure f, Size1 num_blocks, Size2 block_size);
-
-
-template<typename Closure, typename Size1, typename Size2, typename Size3>
-__host__ __device__
-void launch_closure(Closure f, Size1 num_blocks, Size2 block_size, Size3 smem_size);
-
-=======
-template<typename DerivedPolicy, typename Closure, typename Size1, typename Size2>
-  void launch_closure(execution_policy<DerivedPolicy> &exec, Closure f, Size1 num_blocks, Size2 block_size);
+void launch_closure(execution_policy<DerivedPolicy> &exec, Closure f, Size1 num_blocks, Size2 block_size);
 
 template<typename DerivedPolicy, typename Closure, typename Size1, typename Size2, typename Size3>
-  void launch_closure(execution_policy<DerivedPolicy> &exec, Closure f, Size1 num_blocks, Size2 block_size, Size3 smem_size);
->>>>>>> cf50faa1
+__host__ __device__
+void launch_closure(execution_policy<DerivedPolicy> &exec, Closure f, Size1 num_blocks, Size2 block_size, Size3 smem_size);
 
 /*! Returns a copy of the cudaFuncAttributes structure
  *  that is associated with a given Closure
