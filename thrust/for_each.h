/*
 *  Copyright 2008-2012 NVIDIA Corporation
 *
 *  Licensed under the Apache License, Version 2.0 (the "License");
 *  you may not use this file except in compliance with the License.
 *  You may obtain a copy of the License at
 *
 *      http://www.apache.org/licenses/LICENSE-2.0
 * *  Unless required by applicable law or agreed to in writing, software
 *  distributed under the License is distributed on an "AS IS" BASIS,
 *  WITHOUT WARRANTIES OR CONDITIONS OF ANY KIND, either express or implied.
 *  See the License for the specific language governing permissions and
 *  limitations under the License.
 */


/*! \file for_each.h
 *  \brief Applies a function to each element in a range
 */

#pragma once

#include <thrust/detail/config.h>
#include <thrust/detail/type_traits.h>
#include <thrust/detail/execution_policy.h>

namespace thrust
{


<<<<<<< HEAD
/*! \addtogroup modifying
 *  \ingroup transformations
 *  \{
 */


/*! \p for_each applies the function object \p f to each element
 *  in the range <tt>[first, last)</tt>; \p f's return value, if any,
 *  is ignored. Unlike the C++ Standard Template Library function
 *  <tt>std::for_each</tt>, this version offers no guarantee on
 *  order of execution. For this reason, this version of \p for_each
 *  does not return a copy of the function object.
 *
 *  The algorithm's execution is parallelized as determined by \p system.
 *
 *  \param system The execution policy to use for parallelization.
 *  \param first The beginning of the sequence.
 *  \param last The end of the sequence.
 *  \param f The function object to apply to the range <tt>[first, last)</tt>.
 *  \return last
 *
 *  \tparam System A Thrust backend system.
 *  \tparam InputIterator is a model of <a href="http://www.sgi.com/tech/stl/InputIterator">Input Iterator</a>,
 *          and \p InputIterator's \c value_type is convertible to \p UnaryFunction's \c argument_type.
 *  \tparam UnaryFunction is a model of <a href="http://www.sgi.com/tech/stl/UnaryFunction">Unary Function</a>,
 *          and \p UnaryFunction does not apply any non-constant operation through its argument.
 *
 *  The following code snippet demonstrates how to use \p for_each to print the elements
 *  of a \p std::device_vector using the \p thrust::device parallelization policy:
 *
 *  \code
 *  #include <thrust/for_each.h>
 *  #include <thrust/device_vector.h>
 *  #include <stdio.h>
 *
 *  struct printf_functor
 *  {
 *    __host__ __device__
 *    void operator()(int x)
 *    {
 *      // note that using printf in a __device__ function requires
 *      // code compiled for a GPU with compute capability 2.0 or
 *      // higher (nvcc --arch=sm_20)
 *      printf("%d\n");
 *    }
 *  };
 *  ...
 *  thrust::device_vector<int> d_vec(3);
 *  d_vec[0] = 0; d_vec[1] = 1; d_vec[2] = 2;
 *
 *  thrust::for_each(thrust::device, d_vec.begin(), d_vec.end(), printf_functor());
 *
 *  // 0 1 2 is printed to standard output in some unspecified order
 *  \endcode
 *
 *  \see for_each_n
 *  \see http://www.sgi.com/tech/stl/for_each.html
 */
template<typename System,
=======
template<typename DerivedPolicy,
>>>>>>> 00fc83cb
         typename InputIterator,
         typename UnaryFunction>
InputIterator for_each(const thrust::detail::execution_policy_base<DerivedPolicy> &exec,
                       InputIterator first,
                       InputIterator last,
                       UnaryFunction f);


<<<<<<< HEAD
/*! \p for_each_n applies the function object \p f to each element
 *  in the range <tt>[first, first + n)</tt>; \p f's return value, if any,
 *  is ignored. Unlike the C++ Standard Template Library function
 *  <tt>std::for_each</tt>, this version offers no guarantee on
 *  order of execution.
 *
 *  The algorithm's execution is parallelized as determined by \p system.
 *
 *  \param system The execution policy to use for parallelization.
 *  \param first The beginning of the sequence.
 *  \param n The size of the input sequence.
 *  \param f The function object to apply to the range <tt>[first, first + n)</tt>.
 *  \return <tt>first + n</tt>
 *
 *  \tparam System A Thrust backend system.
 *  \tparam InputIterator is a model of <a href="http://www.sgi.com/tech/stl/InputIterator">Input Iterator</a>,
 *          and \p InputIterator's \c value_type is convertible to \p UnaryFunction's \c argument_type.
 *  \tparam Size is an integral type.
 *  \tparam UnaryFunction is a model of <a href="http://www.sgi.com/tech/stl/UnaryFunction">Unary Function</a>,
 *          and \p UnaryFunction does not apply any non-constant operation through its argument.
 *
 *  The following code snippet demonstrates how to use \p for_each_n to print the elements
 *  of a \p device_vector using the \p thrust::device parallelization policy.
 *
 *  \code
 *  #include <thrust/for_each.h>
 *  #include <thrust/device_vector.h>
 *  #include <stdio.h>
 *
 *  struct printf_functor
 *  {
 *    __host__ __device__
 *    void operator()(int x)
 *    {
 *      // note that using printf in a __device__ function requires
 *      // code compiled for a GPU with compute capability 2.0 or
 *      // higher (nvcc --arch=sm_20)
 *      printf("%d\n");
 *    }
 *  };
 *  ...
 *  thrust::device_vector<int> d_vec(3);
 *  d_vec[0] = 0; d_vec[1] = 1; d_vec[2] = 2;
 *
 *  thrust::for_each_n(thrust::device, d_vec.begin(), d_vec.size(), printf_functor());
 *
 *  // 0 1 2 is printed to standard output in some unspecified order
 *  \endcode
 *
 *  \see for_each
 *  \see http://www.sgi.com/tech/stl/for_each.html
 */
template<typename System,
=======
template<typename DerivedPolicy,
>>>>>>> 00fc83cb
         typename InputIterator,
         typename Size,
         typename UnaryFunction>
InputIterator for_each_n(const thrust::detail::execution_policy_base<DerivedPolicy> &exec,
                         InputIterator first,
                         Size n,
                         UnaryFunction f);

/*! \p for_each applies the function object \p f to each element
 *  in the range <tt>[first, last)</tt>; \p f's return value, if any,
 *  is ignored. Unlike the C++ Standard Template Library function
 *  <tt>std::for_each</tt>, this version offers no guarantee on
 *  order of execution. For this reason, this version of \p for_each
 *  does not return a copy of the function object.
 *
 *  \param first The beginning of the sequence.
 *  \param last The end of the sequence.
 *  \param f The function object to apply to the range <tt>[first, last)</tt>.
 *  \return last
 *
 *  \tparam InputIterator is a model of <a href="http://www.sgi.com/tech/stl/InputIterator">Input Iterator</a>,
 *          and \p InputIterator's \c value_type is convertible to \p UnaryFunction's \c argument_type.
 *  \tparam UnaryFunction is a model of <a href="http://www.sgi.com/tech/stl/UnaryFunction">Unary Function</a>,
 *          and \p UnaryFunction does not apply any non-constant operation through its argument.
 *
 *  The following code snippet demonstrates how to use \p for_each to print the elements
 *  of a \p device_vector.
 *
 *  \code
 *  #include <thrust/for_each.h>
 *  #include <thrust/device_vector.h>
 *  #include <stdio.h>
 *
 *  struct printf_functor
 *  {
 *    __host__ __device__
 *    void operator()(int x)
 *    {
 *      // note that using printf in a __device__ function requires
 *      // code compiled for a GPU with compute capability 2.0 or
 *      // higher (nvcc --arch=sm_20)
 *      printf("%d\n");
 *    }
 *  };
 *  ...
 *  thrust::device_vector<int> d_vec(3);
 *  d_vec[0] = 0; d_vec[1] = 1; d_vec[2] = 2;
 *
 *  thrust::for_each(d_vec.begin(), d_vec.end(), printf_functor());
 *
 *  // 0 1 2 is printed to standard output in some unspecified order
 *  \endcode
 *
 *  \see for_each_n
 *  \see http://www.sgi.com/tech/stl/for_each.html
 */
template<typename InputIterator,
         typename UnaryFunction>
InputIterator for_each(InputIterator first,
                       InputIterator last,
                       UnaryFunction f);


/*! \p for_each_n applies the function object \p f to each element
 *  in the range <tt>[first, first + n)</tt>; \p f's return value, if any,
 *  is ignored. Unlike the C++ Standard Template Library function
 *  <tt>std::for_each</tt>, this version offers no guarantee on
 *  order of execution.
 *
 *  \param first The beginning of the sequence.
 *  \param n The size of the input sequence.
 *  \param f The function object to apply to the range <tt>[first, first + n)</tt>.
 *  \return <tt>first + n</tt>
 *
 *  \tparam InputIterator is a model of <a href="http://www.sgi.com/tech/stl/InputIterator">Input Iterator</a>,
 *          and \p InputIterator's \c value_type is convertible to \p UnaryFunction's \c argument_type.
 *  \tparam Size is an integral type.
 *  \tparam UnaryFunction is a model of <a href="http://www.sgi.com/tech/stl/UnaryFunction">Unary Function</a>,
 *          and \p UnaryFunction does not apply any non-constant operation through its argument.
 *
 *  The following code snippet demonstrates how to use \p for_each_n to print the elements
 *  of a \p device_vector.
 *
 *  \code
 *  #include <thrust/for_each.h>
 *  #include <thrust/device_vector.h>
 *  #include <stdio.h>
 *
 *  struct printf_functor
 *  {
 *    __host__ __device__
 *    void operator()(int x)
 *    {
 *      // note that using printf in a __device__ function requires
 *      // code compiled for a GPU with compute capability 2.0 or
 *      // higher (nvcc --arch=sm_20)
 *      printf("%d\n");
 *    }
 *  };
 *  ...
 *  thrust::device_vector<int> d_vec(3);
 *  d_vec[0] = 0; d_vec[1] = 1; d_vec[2] = 2;
 *
 *  thrust::for_each_n(d_vec.begin(), d_vec.size(), printf_functor());
 *
 *  // 0 1 2 is printed to standard output in some unspecified order
 *  \endcode
 *
 *  \see for_each
 *  \see http://www.sgi.com/tech/stl/for_each.html
 */
template<typename InputIterator,
         typename Size,
         typename UnaryFunction>
InputIterator for_each_n(InputIterator first,
                         Size n,
                         UnaryFunction f);

/*! \} // end modifying
 */

} // end namespace thrust

#include <thrust/detail/for_each.inl>
<|MERGE_RESOLUTION|>--- conflicted
+++ resolved
@@ -28,7 +28,6 @@
 {
 
 
-<<<<<<< HEAD
 /*! \addtogroup modifying
  *  \ingroup transformations
  *  \{
@@ -42,15 +41,15 @@
  *  order of execution. For this reason, this version of \p for_each
  *  does not return a copy of the function object.
  *
- *  The algorithm's execution is parallelized as determined by \p system.
- *
- *  \param system The execution policy to use for parallelization.
+ *  The algorithm's execution is parallelized as determined by \p exec.
+ *
+ *  \param exec The execution policy to use for parallelization.
  *  \param first The beginning of the sequence.
  *  \param last The end of the sequence.
  *  \param f The function object to apply to the range <tt>[first, last)</tt>.
  *  \return last
  *
- *  \tparam System A Thrust backend system.
+ *  \tparam DerivedPolicy The name of the derived execution policy.
  *  \tparam InputIterator is a model of <a href="http://www.sgi.com/tech/stl/InputIterator">Input Iterator</a>,
  *          and \p InputIterator's \c value_type is convertible to \p UnaryFunction's \c argument_type.
  *  \tparam UnaryFunction is a model of <a href="http://www.sgi.com/tech/stl/UnaryFunction">Unary Function</a>,
@@ -87,10 +86,7 @@
  *  \see for_each_n
  *  \see http://www.sgi.com/tech/stl/for_each.html
  */
-template<typename System,
-=======
 template<typename DerivedPolicy,
->>>>>>> 00fc83cb
          typename InputIterator,
          typename UnaryFunction>
 InputIterator for_each(const thrust::detail::execution_policy_base<DerivedPolicy> &exec,
@@ -99,22 +95,21 @@
                        UnaryFunction f);
 
 
-<<<<<<< HEAD
 /*! \p for_each_n applies the function object \p f to each element
  *  in the range <tt>[first, first + n)</tt>; \p f's return value, if any,
  *  is ignored. Unlike the C++ Standard Template Library function
  *  <tt>std::for_each</tt>, this version offers no guarantee on
  *  order of execution.
  *
- *  The algorithm's execution is parallelized as determined by \p system.
- *
- *  \param system The execution policy to use for parallelization.
+ *  The algorithm's execution is parallelized as determined by \p exec.
+ *
+ *  \param exec The execution policy to use for parallelization.
  *  \param first The beginning of the sequence.
  *  \param n The size of the input sequence.
  *  \param f The function object to apply to the range <tt>[first, first + n)</tt>.
  *  \return <tt>first + n</tt>
  *
- *  \tparam System A Thrust backend system.
+ *  \tparam DerivedPolicy The name of the derived execution policy.
  *  \tparam InputIterator is a model of <a href="http://www.sgi.com/tech/stl/InputIterator">Input Iterator</a>,
  *          and \p InputIterator's \c value_type is convertible to \p UnaryFunction's \c argument_type.
  *  \tparam Size is an integral type.
@@ -152,10 +147,7 @@
  *  \see for_each
  *  \see http://www.sgi.com/tech/stl/for_each.html
  */
-template<typename System,
-=======
 template<typename DerivedPolicy,
->>>>>>> 00fc83cb
          typename InputIterator,
          typename Size,
          typename UnaryFunction>
